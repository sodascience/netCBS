# netCBS
<<<<<<< HEAD
`netCBS` efficiently creates network-based measures using CBS POPNET network tables (e.g. family, colleagues, neighbors, schoolmates, housemates). For example: compute the average income of a person’s parents, or the average income of the parents of their classmates, using CBS network links.

=======
A Python library to efficiently create network measures using CBS networks (POPNET) in the RA. For example you may be interested in calculating the average income of the parents of the classmates of a student. This package allows you to do this in a fast and efficient way.
>>>>>>> 4d36b6f7

## Installation

```bash
pip install netcbs
```

## Quick start

See [notebook](tutorial_netCBS.ipynb) for accessible information and examples.

The core function is `transform(query, df_sample, df_agg, ...)`.

### Inputs
- **`df_sample`**: your “ego” sample. Must contain:
  - `RINPERSOON` (unique person identifier). Note: `RINPERSOONS` must be `R`

- **`df_agg`**: the table containing variables you want to aggregate for alters reached by the network traversal. Must contain:
  - `RINPERSOON`. Note: `RINPERSOONS` must be `R`
  - all variables referenced in the query’s aggregation-variable list (e.g. `Income`, `Age`)


### Query format

A query describes:

1) **Which variables to aggregate** (first segment), and  
2) **Which network hops to traverse** (one or more context segments), ending in `sample`.

Format:

"[Var1, Var2, ...] -> ContextA[types] -> ContextB[types] -> ... -> sample"

- The first segment **must** be in square brackets: `"[Income]"` or `"[Income, Age]"`.
- Each context is one of: `Family`, `Colleagues`, `Neighbors`, `Schoolmates`, `Housemates`.
- Context type selector is either:
  - `[all]` (use all relationship codes valid for that context), or
  - `[101,102,...]` (explicit relationship codes)
- The final segment should be `sample` (case-sensitive recommended).

Example:

query = "[Income, Age] -> Family[301] -> Schoolmates[all] -> sample"

This means: find the aggregated `Income` and `Age` of **parents (301)** of the **schoolmates** of the people in the sample (`df_sample`).

## Usage
```python
import polars as pl  
import netcbs

query = "[Income, Age] -> Family[301] -> Schoolmates[all] -> sample"

df_out = netcbs.transform(
    query=query,
    df_sample=df_sample,     # must contain: RINPERSOON
    df_agg=df_agg,           # must contain: RINPERSOON, Income, Age
    year=2021,
    format_file="parquet",   # "parquet" (recommended) or "csv"
    agg_funcs=("avg", "sum", "count"),  # DuckDB aggregate function names (strings)
    return_pandas=False, 
)
```

### About `agg_funcs` (important)

`agg_funcs` must be a sequence of **DuckDB aggregate function names** as **strings**, e.g.:

- `"avg"`, `"sum"`, `"count"`, `"min"`, `"max"` (and other DuckDB aggregates)


The output columns are named:

"<func>_<Var>"

So with `agg_funcs=("avg","sum")` and `"[Income, Age]"`, you get:

- `avg_Income`, `sum_Income`, `avg_Age`, `sum_Age`


## How it works

1) **Validate query**  
   `validate_query()` checks:
   - query structure
   - `df_sample` has `RINPERSOON`
   - `df_agg` has `RINPERSOON` and all requested aggregation variables
   - each context and relationship-type selector is valid
   - (optionally) referenced CBS files exist for the requested year

2) **Resolve network files**  
   For each hop, `format_path()` selects the latest available version of the CBS network file for the requested year.
   - For `format_file="parquet"`, files are expected under a `geconverteerde data` subfolder.
   - For `format_file="csv"`, files are read with `read_csv_auto(..., delim=';')`.

3) **Traverse the network**  
   DuckDB reads each network file, filters by the requested relationship codes, and joins hop-by-hop from egos to alters.

4) **Aggregate**  
   DuckDB joins the final reached persons to `df_agg` and computes the requested aggregates, grouped by the original sample person.

5) **Join back to sample**  
   Results are left-joined back onto the sample so every sample person remains in the output (missing networks produce null aggregates).

## Contributing

Please refer to the repository’s CONTRIBUTING guide for issues and pull requests.

## License and citation

<<<<<<< HEAD
`netCBS` is published under the MIT license.  
For academic citation: Garcia-Bernardo, J. (2024). netCBS: Package to efficiently create network measures using CBS networks in the RA. (v0.1). Zenodo. https://doi.org/10.5281/zenodo.13908121
=======
The package `netCBS` is published under an MIT license. When using `netCBS` for academic work, please cite:
```
Garcia-Bernardo, Javier (2024). netCBS: A Python library to efficiently create network measures using CBS networks (POPNET) in the RA (0.1). Zenodo. 10.5281/zenodo.13908120
```
>>>>>>> 4d36b6f7

## Contact

Developed and maintained by the ODISSEI Social Data Science (SoDa) team.  
Questions or suggestions: please open an issue or contact via the ODISSEI SoDa website.
<|MERGE_RESOLUTION|>--- conflicted
+++ resolved
@@ -1,10 +1,6 @@
 # netCBS
-<<<<<<< HEAD
 `netCBS` efficiently creates network-based measures using CBS POPNET network tables (e.g. family, colleagues, neighbors, schoolmates, housemates). For example: compute the average income of a person’s parents, or the average income of the parents of their classmates, using CBS network links.
 
-=======
-A Python library to efficiently create network measures using CBS networks (POPNET) in the RA. For example you may be interested in calculating the average income of the parents of the classmates of a student. This package allows you to do this in a fast and efficient way.
->>>>>>> 4d36b6f7
 
 ## Installation
 
@@ -115,15 +111,8 @@
 
 ## License and citation
 
-<<<<<<< HEAD
 `netCBS` is published under the MIT license.  
-For academic citation: Garcia-Bernardo, J. (2024). netCBS: Package to efficiently create network measures using CBS networks in the RA. (v0.1). Zenodo. https://doi.org/10.5281/zenodo.13908121
-=======
-The package `netCBS` is published under an MIT license. When using `netCBS` for academic work, please cite:
-```
-Garcia-Bernardo, Javier (2024). netCBS: A Python library to efficiently create network measures using CBS networks (POPNET) in the RA (0.1). Zenodo. 10.5281/zenodo.13908120
-```
->>>>>>> 4d36b6f7
+For academic citation: `Garcia-Bernardo, J. (2024). netCBS: Package to efficiently create network measures using CBS networks in the RA. (v0.1). Zenodo. https://doi.org/10.5281/zenodo.13908121`
 
 ## Contact
 
